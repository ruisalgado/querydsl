--- conflicted
+++ resolved
@@ -1,115 +1,111 @@
-<?xml version="1.0" encoding="UTF-8"?>
-<project xsi:schemaLocation="http://maven.apache.org/POM/4.0.0 http://maven.apache.org/maven-v4_0_0.xsd" xmlns="http://maven.apache.org/POM/4.0.0" xmlns:xsi="http://www.w3.org/2001/XMLSchema-instance">
-  <modelVersion>4.0.0</modelVersion>
-
-  <parent>
-    <groupId>com.mysema.querydsl</groupId>
-    <artifactId>querydsl-root</artifactId>
-<<<<<<< HEAD
-    <version>3.3.3.BUILD-SNAPSHOT</version>
-=======
-    <version>3.3.4.BUILD-SNAPSHOT</version>
->>>>>>> 2c23b2ef
-    <relativePath>../querydsl-root/pom.xml</relativePath> 
-  </parent>
-
-  <groupId>com.mysema.querydsl</groupId>
-  <artifactId>querydsl-lucene4</artifactId>
-  <name>Querydsl - Lucene 4 support</name>
-  <description>Lucene support for Querydsl</description>
-  <packaging>jar</packaging>
-  
-  <properties>
-    <lucene.version>4.2.1</lucene.version>
-  </properties>
-  
-  <dependencies>   
-    <dependency>
-      <groupId>org.apache.lucene</groupId>
-      <artifactId>lucene-core</artifactId>
-      <version>${lucene.version}</version>
-      <scope>provided</scope>
-    </dependency>
-    <dependency>
-      <groupId>org.apache.lucene</groupId>
-      <artifactId>lucene-analyzers-common</artifactId>
-      <version>${lucene.version}</version>
-      <scope>provided</scope>
-    </dependency>
-    <dependency>
-      <groupId>org.apache.lucene</groupId>
-      <artifactId>lucene-queryparser</artifactId>
-      <version>${lucene.version}</version>
-      <scope>provided</scope>
-    </dependency>
-    <dependency>
-      <groupId>org.apache.lucene</groupId>
-      <artifactId>lucene-queries</artifactId>
-      <version>${lucene.version}</version>
-      <scope>provided</scope>
-    </dependency>            
-    <dependency>
-      <groupId>com.mysema.querydsl</groupId>
-      <artifactId>querydsl-core</artifactId>
-      <version>${project.version}</version>
-    </dependency>
-    
-    <dependency>
-      <groupId>org.slf4j</groupId>
-      <artifactId>slf4j-api</artifactId>
-    </dependency>
-    <dependency>
-      <groupId>org.slf4j</groupId>
-      <artifactId>slf4j-log4j12</artifactId>
-    </dependency>
-    
-    <!-- test -->
-    <dependency>
-      <groupId>com.mysema.querydsl</groupId>
-      <artifactId>querydsl-core</artifactId>
-      <version>${project.version}</version>
-      <scope>test</scope>
-      <type>test-jar</type>
-    </dependency>
-    
-    <dependency>
-      <groupId>joda-time</groupId>
-      <artifactId>joda-time</artifactId>
-      <version>1.6</version>
-      <scope>test</scope>
-    </dependency>
-    
-    <dependency>
-      <groupId>com.mysema.querydsl</groupId>
-     <artifactId>querydsl-apt</artifactId>
-     <version>${project.version}</version>
-    </dependency>
-  </dependencies>
-
-  <build>
-    <plugins>
-      <plugin>
-        <groupId>com.springsource.bundlor</groupId>
-        <artifactId>com.springsource.bundlor.maven</artifactId>
-      </plugin>   
-    
-      <plugin>
-        <groupId>com.mysema.maven</groupId>
-        <artifactId>apt-maven-plugin</artifactId>
-        <executions>
-          <execution>
-            <goals>
-              <goal>test-process</goal>
-              <goal>add-test-sources</goal>
-            </goals>
-            <configuration>
-              <outputDirectory>target/generated-test-sources/java</outputDirectory>
-              <processor>com.mysema.query.apt.QuerydslAnnotationProcessor</processor>
-              <showWarnings>true</showWarnings>
-            </configuration>
-          </execution>
-        </executions>
-      </plugin>
-    </plugins>
-  </build>
-</project>
+<?xml version="1.0" encoding="UTF-8"?>
+<project xsi:schemaLocation="http://maven.apache.org/POM/4.0.0 http://maven.apache.org/maven-v4_0_0.xsd" xmlns="http://maven.apache.org/POM/4.0.0" xmlns:xsi="http://www.w3.org/2001/XMLSchema-instance">
+  <modelVersion>4.0.0</modelVersion>
+
+  <parent>
+    <groupId>com.mysema.querydsl</groupId>
+    <artifactId>querydsl-root</artifactId>
+    <version>3.3.4.BUILD-SNAPSHOT</version>
+    <relativePath>../querydsl-root/pom.xml</relativePath> 
+  </parent>
+
+  <groupId>com.mysema.querydsl</groupId>
+  <artifactId>querydsl-lucene4</artifactId>
+  <name>Querydsl - Lucene 4 support</name>
+  <description>Lucene support for Querydsl</description>
+  <packaging>jar</packaging>
+  
+  <properties>
+    <lucene.version>4.2.1</lucene.version>
+  </properties>
+  
+  <dependencies>   
+    <dependency>
+      <groupId>org.apache.lucene</groupId>
+      <artifactId>lucene-core</artifactId>
+      <version>${lucene.version}</version>
+      <scope>provided</scope>
+    </dependency>
+    <dependency>
+      <groupId>org.apache.lucene</groupId>
+      <artifactId>lucene-analyzers-common</artifactId>
+      <version>${lucene.version}</version>
+      <scope>provided</scope>
+    </dependency>
+    <dependency>
+      <groupId>org.apache.lucene</groupId>
+      <artifactId>lucene-queryparser</artifactId>
+      <version>${lucene.version}</version>
+      <scope>provided</scope>
+    </dependency>
+    <dependency>
+      <groupId>org.apache.lucene</groupId>
+      <artifactId>lucene-queries</artifactId>
+      <version>${lucene.version}</version>
+      <scope>provided</scope>
+    </dependency>            
+    <dependency>
+      <groupId>com.mysema.querydsl</groupId>
+      <artifactId>querydsl-core</artifactId>
+      <version>${project.version}</version>
+    </dependency>
+    
+    <dependency>
+      <groupId>org.slf4j</groupId>
+      <artifactId>slf4j-api</artifactId>
+    </dependency>
+    <dependency>
+      <groupId>org.slf4j</groupId>
+      <artifactId>slf4j-log4j12</artifactId>
+    </dependency>
+    
+    <!-- test -->
+    <dependency>
+      <groupId>com.mysema.querydsl</groupId>
+      <artifactId>querydsl-core</artifactId>
+      <version>${project.version}</version>
+      <scope>test</scope>
+      <type>test-jar</type>
+    </dependency>
+    
+    <dependency>
+      <groupId>joda-time</groupId>
+      <artifactId>joda-time</artifactId>
+      <version>1.6</version>
+      <scope>test</scope>
+    </dependency>
+    
+    <dependency>
+      <groupId>com.mysema.querydsl</groupId>
+     <artifactId>querydsl-apt</artifactId>
+     <version>${project.version}</version>
+    </dependency>
+  </dependencies>
+
+  <build>
+    <plugins>
+      <plugin>
+        <groupId>com.springsource.bundlor</groupId>
+        <artifactId>com.springsource.bundlor.maven</artifactId>
+      </plugin>   
+    
+      <plugin>
+        <groupId>com.mysema.maven</groupId>
+        <artifactId>apt-maven-plugin</artifactId>
+        <executions>
+          <execution>
+            <goals>
+              <goal>test-process</goal>
+              <goal>add-test-sources</goal>
+            </goals>
+            <configuration>
+              <outputDirectory>target/generated-test-sources/java</outputDirectory>
+              <processor>com.mysema.query.apt.QuerydslAnnotationProcessor</processor>
+              <showWarnings>true</showWarnings>
+            </configuration>
+          </execution>
+        </executions>
+      </plugin>
+    </plugins>
+  </build>
+</project>