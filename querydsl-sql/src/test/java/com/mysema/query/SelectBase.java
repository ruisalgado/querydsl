/*
 * Copyright 2011, Mysema Ltd
 *
 * Licensed under the Apache License, Version 2.0 (the "License");
 * you may not use this file except in compliance with the License.
 * You may obtain a copy of the License at
 * http://www.apache.org/licenses/LICENSE-2.0
 * Unless required by applicable law or agreed to in writing, software
 * distributed under the License is distributed on an "AS IS" BASIS,
 * WITHOUT WARRANTIES OR CONDITIONS OF ANY KIND, either express or implied.
 * See the License for the specific language governing permissions and
 * limitations under the License.
 */
package com.mysema.query;

import java.io.*;
import java.math.BigDecimal;
import java.sql.Date;
import java.sql.ResultSet;
import java.sql.SQLException;
import java.util.*;

import com.google.common.collect.ImmutableList;
import com.google.common.collect.Lists;
import com.google.common.collect.Maps;
import com.mysema.commons.lang.CloseableIterator;
import com.mysema.commons.lang.Pair;
import com.mysema.query.group.Group;
import com.mysema.query.group.GroupBy;
import com.mysema.query.sql.*;
import com.mysema.query.sql.domain.*;
import com.mysema.query.support.Expressions;
import com.mysema.query.types.*;
import com.mysema.query.types.expr.*;
import com.mysema.query.types.path.NumberPath;
import com.mysema.query.types.path.PathBuilder;
import com.mysema.query.types.path.StringPath;
import com.mysema.query.types.query.NumberSubQuery;
import com.mysema.query.types.template.NumberTemplate;
import com.mysema.testutil.ExcludeIn;
import com.mysema.testutil.IncludeIn;
import junit.framework.Assert;
import org.joda.time.DateTime;
import org.joda.time.LocalDate;
import org.joda.time.LocalDateTime;
import org.joda.time.LocalTime;
import org.junit.Ignore;
import org.junit.Test;
import static com.mysema.query.Constants.*;
import static com.mysema.query.Target.*;
import static org.junit.Assert.*;

public class SelectBase extends AbstractBaseTest {

    private static final Expression<?>[] NO_EXPRESSIONS = new Expression[0];

    private final QueryExecution standardTest = new QueryExecution(Module.SQL, Connections.getTarget()) {
        @Override
        protected Pair<Projectable, Expression<?>[]> createQuery() {
            return Pair.of(
                    (Projectable)testQuery().from(employee, employee2),
                    NO_EXPRESSIONS);
        }
        @Override
        protected Pair<Projectable, Expression<?>[]> createQuery(Predicate filter) {
            return Pair.of(
                    (Projectable)testQuery().from(employee, employee2).where(filter),
                    new Expression<?>[]{employee.firstname});
        }
    };

    private <T> T singleResult(Expression<T> expr) {
        return query().singleResult(expr);
    }

    @Test
    public void Aggregate_List() {
        int min = 30000, avg = 65000, max = 160000;
        // list
        assertEquals(min, query().from(employee).list(employee.salary.min()).get(0).intValue());
        assertEquals(avg, query().from(employee).list(employee.salary.avg()).get(0).intValue());
        assertEquals(max, query().from(employee).list(employee.salary.max()).get(0).intValue());
    }

    @Test
    public void Aggregate_UniqueResult() {
        int min = 30000, avg = 65000, max = 160000;
        // uniqueResult
        assertEquals(min, query().from(employee).uniqueResult(employee.salary.min()).intValue());
        assertEquals(avg, query().from(employee).uniqueResult(employee.salary.avg()).intValue());
        assertEquals(max, query().from(employee).uniqueResult(employee.salary.max()).intValue());
    }

    @Test
    @ExcludeIn({MYSQL, ORACLE})
    @SkipForQuoted
    public void Alias_Quotes() {
        expectedQuery = "select e.FIRSTNAME as \"First Name\" from EMPLOYEE e";
        query().from(employee).list(employee.firstname.as("First Name"));
    }

    @Test
    @IncludeIn(MYSQL)
    @SkipForQuoted
    public void Alias_Quotes_MySQL() {
        expectedQuery = "select e.FIRSTNAME as `First Name` from EMPLOYEE e";
        query().from(employee).list(employee.firstname.as("First Name"));
    }

    @Test
    @IncludeIn(ORACLE)
    @SkipForQuoted
    public void Alias_Quotes_Oracle() {
        expectedQuery = "select e.FIRSTNAME \"First Name\" from EMPLOYEE e";
        query().from(employee).list(employee.firstname.as("First Name"));
    }

    @Test
    public void All() {
        for (Expression<?> expr : survey.all()) {
            Path<?> path = (Path<?>)expr;
            assertEquals(survey, path.getMetadata().getParent());
        }
    }

    @Test
    public void Array_Projection() {
        List<String[]> results = query().from(employee).list(
                new ArrayConstructorExpression<String>(String[].class, employee.firstname));
        assertFalse(results.isEmpty());
        for (String[] result : results) {
            assertNotNull(result[0]);
        }
    }

    @Test
    public void Beans() {
        QEmployee EMPLOYEE = new QEmployee("EMPLOYEE");
        List<Beans> rows = query().from(employee, EMPLOYEE).list(new QBeans(employee, EMPLOYEE));
        assertFalse(rows.isEmpty());
        for (Beans row : rows) {
            assertEquals(Employee.class, row.get(employee).getClass());
            assertEquals(Employee.class, row.get(EMPLOYEE).getClass());
        }
    }

    @Test
    @ExcludeIn({ORACLE, CUBRID, FIREBIRD, DERBY, SQLSERVER, SQLITE, TERADATA})
    public void Boolean_All() {
        assertTrue(query().from(employee).uniqueResult(SQLExpressions.all(employee.firstname.isNotNull())));
    }

    @Test
    @ExcludeIn({ORACLE, CUBRID, FIREBIRD, DERBY, SQLSERVER, SQLITE, TERADATA})
    public void Boolean_Any() {
        assertTrue(query().from(employee).uniqueResult(SQLExpressions.any(employee.firstname.isNotNull())));
    }

    @Test
    public void Casts() throws SQLException {
        NumberExpression<?> num = employee.id;
        List<Expression<?>> exprs = Lists.newArrayList();

        add(exprs, num.byteValue(), MYSQL);
        add(exprs, num.doubleValue());
        add(exprs, num.floatValue());
        add(exprs, num.intValue());
        add(exprs, num.longValue(), MYSQL);
        add(exprs, num.shortValue(), MYSQL);
        add(exprs, num.stringValue(), DERBY);

        for (Expression<?> expr : exprs) {
            for (Object o : query().from(employee).list(expr)) {
                assertEquals(expr.getType(), o.getClass());
            }
        }
    }

    @Test
    public void Coalesce() {
        Coalesce<String> c = new Coalesce<String>(employee.firstname, employee.lastname).add("xxx");
        query().from(employee).where(c.getValue().eq("xxx")).list(employee.id);
    }

    @Test
    public void Compact_Join() {
        // verbose
        query().from(employee).innerJoin(employee2)
        .on(employee.superiorId.eq(employee2.id))
        .list(employee.id, employee2.id);

        // compact
        query().from(employee)
        .innerJoin(employee.superiorIdKey, employee2)
        .list(employee.id, employee2.id);

    }

    @Test
    public void Complex_Boolean() {
        BooleanExpression first = employee.firstname.eq("Mike").and(employee.lastname.eq("Smith"));
        BooleanExpression second = employee.firstname.eq("Joe").and(employee.lastname.eq("Divis"));
        assertEquals(2, query().from(employee).where(first.or(second)).count());

        assertEquals(0, query().from(employee).where(
                employee.firstname.eq("Mike"),
                employee.lastname.eq("Smith").or(employee.firstname.eq("Joe")),
                employee.lastname.eq("Divis")
        ).count());
    }

    @Test
    public void Complex_SubQuery() {
        // alias for the salary
        NumberPath<BigDecimal> sal = new NumberPath<BigDecimal>(BigDecimal.class, "sal");
        // alias for the subquery
        PathBuilder<Object[]> sq = new PathBuilder<Object[]>(Object[].class, "sq");
        // query execution
        query().from(
                sq().from(employee)
                .list(employee.salary.add(employee.salary).add(employee.salary).as(sal)).as(sq)
        ).list(sq.get(sal).avg(), sq.get(sal).min(), sq.get(sal).max());
    }

    @Test
    public void Constructor() throws Exception {
        for (IdName idName : query().from(survey).list(new QIdName(survey.id, survey.name))) {
            System.out.println("id and name : " + idName.getId() + ","+ idName.getName());
        }
    }

    @Test
    public void Constructor_Projection() {
        // constructor projection
        for (IdName idAndName : query().from(survey).list(new QIdName(survey.id, survey.name))) {
            assertNotNull(idAndName);
            assertNotNull(idAndName.getId());
            assertNotNull(idAndName.getName());
        }
    }

    @Test
    public void Constructor_Projection2() {
        List<SimpleProjection> projections =query().from(employee).list(
                ConstructorExpression.create(SimpleProjection.class,
                        employee.firstname, employee.lastname));
        assertFalse(projections.isEmpty());
        for (SimpleProjection projection : projections) {
            assertNotNull(projection);
        }
    }

    private double cot(double x) {
        return Math.cos(x) / Math.sin(x);
    }

    private double coth(double x) {
        return Math.cosh(x) / Math.sinh(x);
    }

    @Test
    public void Count_With_PK() {
        query().from(employee).count();
    }

    @Test
    public void Count_Without_PK() {
        query().from(QEmployeeNoPK.employee).count();
    }

    @Test
    public void Count2() {
        query().from(employee).singleResult(employee.count());
    }

    @Test
    @SkipForQuoted
    @ExcludeIn(ORACLE)
    public void Count_All() {
        expectedQuery = "select count(*) as rc from EMPLOYEE e";
        NumberPath<Long> rowCount = new NumberPath<Long>(Long.class, "rc");
        query().from(employee).uniqueResult(Wildcard.count.as(rowCount));
    }

    @Test
    @SkipForQuoted
    @IncludeIn(ORACLE)
    public void Count_All_Oracle() {
        expectedQuery = "select count(*) rc from EMPLOYEE e";
        NumberPath<Long> rowCount = new NumberPath<Long>(Long.class, "rc");
        query().from(employee).uniqueResult(Wildcard.count.as(rowCount));
    }

    @Test
    public void Count_Distinct_With_PK() {
        query().from(employee).distinct().count();
    }

    @Test
    public void Count_Distinct_Without_PK() {
        query().from(QEmployeeNoPK.employee).distinct().count();
    }

    @Test
    public void Count_Distinct2() {
        query().from(employee).singleResult(employee.countDistinct());
    }

    @Test
    public void Custom_Projection() {
        List<Projection> tuples = query().from(employee).list(
                new QProjection(employee.firstname, employee.lastname));
        assertFalse(tuples.isEmpty());
        for (Projection tuple : tuples) {
            assertNotNull(tuple.get(employee.firstname));
            assertNotNull(tuple.get(employee.lastname));
            assertNotNull(tuple.getExpr(employee.firstname));
            assertNotNull(tuple.getExpr(employee.lastname));
        }
    }

    @Test
    @IncludeIn({H2, SQLSERVER, MYSQL, ORACLE, TERADATA}) // TODO fix postgres
    public void Dates() {
        long ts = ((long)Math.floor(System.currentTimeMillis() / 1000)) * 1000;
        long tsDate = new org.joda.time.LocalDate(ts).toDateMidnight().getMillis();
        long tsTime = new org.joda.time.LocalTime(ts).getMillisOfDay();

        List<Object> data = Lists.newArrayList();
        data.add(Constants.date);
        data.add(Constants.time);
        data.add(new java.util.Date(ts));
        data.add(new java.util.Date(tsDate));
        data.add(new java.util.Date(tsTime));
        data.add(new java.sql.Timestamp(ts));
        data.add(new java.sql.Timestamp(tsDate));
        data.add(new java.sql.Date(110, 0, 1));
        data.add(new java.sql.Date(tsDate));
        data.add(new java.sql.Time(0, 0, 0));
        data.add(new java.sql.Time(12, 30, 0));
        data.add(new java.sql.Time(23, 59, 59));
        //data.add(new java.sql.Time(tsTime));
        data.add(new DateTime(ts));
        data.add(new DateTime(tsDate));
        data.add(new DateTime(tsTime));
        data.add(new LocalDateTime(ts));
        data.add(new LocalDateTime(tsDate));
        data.add(new LocalDateTime(2014, 3, 30, 2, 0));
        data.add(new LocalDate(2010, 1, 1));
        data.add(new LocalDate(ts));
        data.add(new LocalDate(tsDate));
        data.add(new LocalTime(0, 0, 0));
        data.add(new LocalTime(12, 30, 0));
        data.add(new LocalTime(23, 59, 59));
        data.add(new LocalTime(ts));
        data.add(new LocalTime(tsTime));

        Map<Object, Object> failures = Maps.newIdentityHashMap();
        for (Object dt : data) {
            Object dt2 = query().singleResult(new ConstantImpl(dt));
            if (!dt.equals(dt2)) {
                failures.put(dt, dt2);
            }
        }
        if (!failures.isEmpty()) {
            for (Map.Entry<Object, Object> entry : failures.entrySet()) {
                System.out.println(entry.getKey().getClass().getName()
                        + ": " + entry.getKey() + " != " + entry.getValue());
            }
            Assert.fail("Failed with " + failures);
        }
    }

    @Test
    @ExcludeIn({SQLITE})
    public void Date_Add() {
        TestQuery query = query().from(employee);
        Date date1 = query.singleResult(employee.datefield);
        Date date2 = query.singleResult(SQLExpressions.addYears(employee.datefield, 1));
        Date date3 = query.singleResult(SQLExpressions.addMonths(employee.datefield, 1));
        Date date4 = query.singleResult(SQLExpressions.addDays(employee.datefield, 1));

        assertTrue(date2.getTime() > date1.getTime());
        assertTrue(date3.getTime() > date1.getTime());
        assertTrue(date4.getTime() > date1.getTime());
    }

    @Test
    @ExcludeIn({SQLITE})
    public void Date_Add_Timestamp() {
        List<Expression<?>> exprs = Lists.newArrayList();
        DateTimeExpression<java.util.Date> dt = Expressions.currentTimestamp();

        add(exprs, SQLExpressions.addYears(dt, 1));
        add(exprs, SQLExpressions.addMonths(dt, 1));
        add(exprs, SQLExpressions.addDays(dt, 1));
        add(exprs, SQLExpressions.addHours(dt, 1));
        add(exprs, SQLExpressions.addMinutes(dt, 1));
        add(exprs, SQLExpressions.addSeconds(dt, 1));

        for (Expression<?> expr : exprs) {
            assertNotNull(query().singleResult(expr));
        }
    }

    @Test
    @ExcludeIn({CUBRID, SQLITE, TERADATA})
    public void Date_Diff() {
        QEmployee employee2 = new QEmployee("employee2");
        TestQuery query = query().from(employee, employee2);

        List<DatePart> dps = Lists.newArrayList();
        add(dps, DatePart.year);
        add(dps, DatePart.month);
        add(dps, DatePart.week);
        add(dps, DatePart.day);
        add(dps, DatePart.hour, HSQLDB);
        add(dps, DatePart.minute, HSQLDB);
        add(dps, DatePart.second, HSQLDB);

        Date date = new Date(0);
        for (DatePart dp : dps) {
            query.singleResult(SQLExpressions.datediff(dp, employee.datefield, employee2.datefield));
            query.singleResult(SQLExpressions.datediff(dp, employee.datefield, date));
            query.singleResult(SQLExpressions.datediff(dp, date, employee.datefield));
        }
    }

    @Test
    @ExcludeIn({CUBRID, DERBY, HSQLDB, SQLITE, TERADATA})
    public void Date_Diff2() {
        TestQuery query = query().from(employee).orderBy(employee.id.asc());

        LocalDate localDate = new LocalDate(1970, 1, 10);
        Date date = new Date(localDate.toDateMidnight().getMillis());

        int years = query.singleResult(SQLExpressions.datediff(DatePart.year, date, employee.datefield));
        int months = query.singleResult(SQLExpressions.datediff(DatePart.month, date, employee.datefield));
        // weeks
        int days = query.singleResult(SQLExpressions.datediff(DatePart.day, date, employee.datefield));
        int hours = query.singleResult(SQLExpressions.datediff(DatePart.hour, date, employee.datefield));
        int minutes = query.singleResult(SQLExpressions.datediff(DatePart.minute, date, employee.datefield));
        int seconds = query.singleResult(SQLExpressions.datediff(DatePart.second, date, employee.datefield));

        assertEquals(949363200, seconds);
        assertEquals(15822720,  minutes);
        assertEquals(263712,    hours);
        assertEquals(10988,     days);
        assertEquals(361,       months);
        assertEquals(30,        years);
    }

    @Test
    @ExcludeIn({CUBRID, DERBY, FIREBIRD, H2, HSQLDB, MYSQL, SQLITE, SQLSERVER, TERADATA}) // FIXME
    public void Date_Trunc() {
        DateTimeExpression<java.util.Date> expr = DateTimeExpression.currentTimestamp();

        List<DatePart> dps = Lists.newArrayList();
        add(dps, DatePart.year);
        add(dps, DatePart.month);
        add(dps, DatePart.week);
        add(dps, DatePart.day);
        add(dps, DatePart.hour);
        add(dps, DatePart.minute);
        add(dps, DatePart.second);

        for (DatePart dp : dps) {
            query().singleResult(SQLExpressions.datetrunc(dp, expr));
        }
    }

    @Test
    public void DateTime() {
        TestQuery query = query().from(employee).orderBy(employee.id.asc());
        assertEquals(Integer.valueOf(10),      query.singleResult(employee.datefield.dayOfMonth()));
        assertEquals(Integer.valueOf(2),      query.singleResult(employee.datefield.month()));
        assertEquals(Integer.valueOf(2000),   query.singleResult(employee.datefield.year()));
        assertEquals(Integer.valueOf(200002), query.singleResult(employee.datefield.yearMonth()));
    }

    @Test
    @ExcludeIn(CUBRID)
    public void DateTime_To_Date() {
        query().singleResult(SQLExpressions.date(DateTimeExpression.currentTimestamp()));
    }

    private double degrees(double x) {
        return x * 180.0 / Math.PI;
    }

    @Test
    public void Distinct_Count() {
        long count1 = query().from(employee).distinct().count();
        long count2 = query().from(employee).distinct().count();
        assertEquals(count1, count2);
    }

    @Test
    public void Distinct_List() {
        List<Integer> lengths1 = query().from(employee).distinct().list(employee.firstname.length());
        List<Integer> lengths2 = query().from(employee).distinct().list(employee.firstname.length());
        assertEquals(lengths1, lengths2);
    }

    @Test
    public void Exists() {
        assertTrue(query().from(employee).where(employee.firstname.eq("Barbara")).exists());
    }

    @Test
    public void FactoryExpression_In_GroupBy() {
        Expression<Employee> empBean = Projections.bean(Employee.class, employee.id, employee.superiorId);
        assertFalse(query().from(employee).groupBy(empBean).list(empBean).isEmpty());
    }

    @Test
    @ExcludeIn({H2, SQLITE, DERBY, CUBRID, MYSQL})
    public void Full_Join() throws SQLException {
        query().from(employee).fullJoin(employee2)
            .on(employee.superiorIdKey.on(employee2))
            .list(employee.id, employee2.id);
    }

    @Test
    public void GetResultSet() throws IOException, SQLException{
        ResultSet results = query().from(survey).getResults(survey.id, survey.name);
        while(results.next()) {
            System.out.println(results.getInt(1) +","+results.getString(2));
        }
        results.close();
    }

    @Test
    public void GroupBy_Superior() {
        TestQuery qry = query()
            .from(employee)
            .innerJoin(employee._superiorIdKey, employee2);

        QTuple subordinates = new QTuple(employee2.id, employee2.firstname, employee2.lastname);

        Map<Integer, Group> results = qry.transform(
            GroupBy.groupBy(employee.id).as(employee.firstname, employee.lastname,
            GroupBy.map(employee2.id, subordinates)));

        assertEquals(2, results.size());

        // Mike Smith
        Group group = results.get(1);
        assertEquals("Mike", group.getOne(employee.firstname));
        assertEquals("Smith", group.getOne(employee.lastname));

        Map<Integer, Tuple> emps = group.getMap(employee2.id, subordinates);
        assertEquals(4, emps.size());
        assertEquals("Steve", emps.get(12).get(employee2.firstname));

        // Mary Smith
        group = results.get(2);
        assertEquals("Mary", group.getOne(employee.firstname));
        assertEquals("Smith", group.getOne(employee.lastname));

        emps = group.getMap(employee2.id, subordinates);
        assertEquals(4, emps.size());
        assertEquals("Mason", emps.get(21).get(employee2.lastname));
    }

    @Test
    public void GroupBy_YearMonth() {
        query().from(employee)
               .groupBy(employee.datefield.yearMonth())
               .orderBy(employee.datefield.yearMonth().asc())
               .list(employee.id.count());
    }

    @Test
    @ExcludeIn({H2, DERBY})
    public void GroupBy_Validate() {
        NumberPath<BigDecimal> alias = new NumberPath<BigDecimal>(BigDecimal.class, "alias");
        query().from(employee)
               .groupBy(alias)
               .list(employee.salary.multiply(100).as(alias),
                     employee.salary.avg());
    }

    @SuppressWarnings("unchecked")
    @Test(expected=IllegalArgumentException.class)
    public void IllegalUnion() throws SQLException {
        SubQueryExpression<Integer> sq1 = sq().from(employee).unique(employee.id.max());
        SubQueryExpression<Integer> sq2 = sq().from(employee).unique(employee.id.max());
        query().from(employee).union(sq1, sq2).list();
    }

    @Test
    public void In() {
        query().from(employee).where(employee.id.in(Arrays.asList(1,2))).list(employee);
    }

    @Test
    public void Inner_Join() throws SQLException {
        query().from(employee).innerJoin(employee2)
            .on(employee.superiorIdKey.on(employee2))
            .list(employee.id, employee2.id);
    }

    @Test
    public void Inner_Join_2Conditions() {
        query().from(employee).innerJoin(employee2)
            .on(employee.superiorIdKey.on(employee2))
            .on(employee2.firstname.isNotNull())
            .list(employee.id, employee2.id);
    }

    @Test
    public void Join() throws Exception {
        for (String name : query().from(survey, survey2)
                .where(survey.id.eq(survey2.id)).list(survey.name)) {
            System.out.println(name);
        }
    }

    @Test
    public void Joins() throws SQLException {
        for (Tuple row : query().from(employee).innerJoin(employee2)
                .on(employee.superiorId.eq(employee2.superiorId))
                .where(employee2.id.eq(10))
                .list(employee.id, employee2.id)) {
            System.out.println(row.get(employee.id) + ", " + row.get(employee2.id));
        }
    }

    @Test
    public void Left_Join() throws SQLException {
        query().from(employee).leftJoin(employee2)
            .on(employee.superiorIdKey.on(employee2))
            .list(employee.id, employee2.id);
    }

    @Test
    public void Like() {
        query().from(employee).where(employee.firstname.like("\\")).count();
        query().from(employee).where(employee.firstname.like("\\\\")).count();
    }

    @Test
    @ExcludeIn(FIREBIRD)
    public void Like_Escape() {
        List<String> strs = ImmutableList.of("%a", "a%", "%a%", "_a", "a_", "_a_", "[C-P]arsen");

        for (String str : strs) {
            assertTrue(str, query()
                .from(employee)
                .where(Expressions.stringTemplate("'" + str + "'").contains(str)).count() > 0);
        }
    }

    @Test
    @ExcludeIn(DERBY)
    public void Like_Number() {
        assertEquals(5, query().from(employee)
                .where(employee.id.like("1%")).count());
    }

    @Test
    public void Limit() throws SQLException {
        query().from(employee)
            .orderBy(employee.firstname.asc())
            .limit(4).list(employee.id);
    }

    @Test
    public void Limit_and_Offset() throws SQLException {
        assertEquals(Arrays.asList(20, 13, 10, 2),
            query().from(employee)
                   .orderBy(employee.firstname.asc())
                   .limit(4).offset(3)
                   .list(employee.id));
    }

    @Test
    public void Limit_and_Offset_and_Order() {
        List<String> names2 = Arrays.asList("Helen","Jennifer","Jim","Joe");
        assertEquals(names2, query().from(employee)
                .orderBy(employee.firstname.asc())
                .limit(4).offset(2)
                .list(employee.firstname));
    }

    @Test
    @IncludeIn(DERBY)
    public void Limit_and_Offset_In_Derby() throws SQLException {
        expectedQuery = "select e.ID from EMPLOYEE e offset 3 rows fetch next 4 rows only";
        query().from(employee).limit(4).offset(3).list(employee.id);

        // limit
        expectedQuery = "select e.ID from EMPLOYEE e fetch first 4 rows only";
        query().from(employee).limit(4).list(employee.id);

        // offset
        expectedQuery = "select e.ID from EMPLOYEE e offset 3 rows";
        query().from(employee).offset(3).list(employee.id);

    }

    @Test
    @IncludeIn(ORACLE)
    @SkipForQuoted
    public void Limit_and_Offset_In_Oracle() throws SQLException {
        if (configuration.getUseLiterals()) return;

        // limit
        expectedQuery = "select * from (   select e.ID from EMPLOYEE e ) where rownum <= ?";
        query().from(employee).limit(4).list(employee.id);

        // offset
        expectedQuery = "select * from (  select a.*, rownum rn from (   select e.ID from EMPLOYEE e  ) a) where rn > ?";
        query().from(employee).offset(3).list(employee.id);

        // limit offset
        expectedQuery =  "select * from (  select a.*, rownum rn from (   select e.ID from EMPLOYEE e  ) a) where rn > 3 and rownum <= 4";
        query().from(employee).limit(4).offset(3).list(employee.id);
    }

    @Test
    @ExcludeIn({ORACLE, DERBY, FIREBIRD, SQLSERVER, CUBRID, TERADATA})
    @SkipForQuoted
    public void Limit_and_Offset2() throws SQLException {
        // limit
        expectedQuery = "select e.ID from EMPLOYEE e limit ?";
        query().from(employee).limit(4).list(employee.id);

        // limit offset
        expectedQuery = "select e.ID from EMPLOYEE e limit ? offset ?";
        query().from(employee).limit(4).offset(3).list(employee.id);

    }

    @Test
    public void Limit_and_Order() {
        List<String> names1 = Arrays.asList("Barbara","Daisy","Helen","Jennifer");
        assertEquals(names1, query().from(employee)
                .orderBy(employee.firstname.asc())
                .limit(4)
                .list(employee.firstname));
    }

    @Test
    public void ListResults() {
        SearchResults<Integer> results = query().from(employee)
                .limit(10).offset(1).orderBy(employee.id.asc())
                .listResults(employee.id);
        assertEquals(10, results.getTotal());
    }

    @Test
    public void ListResults2() {
        SearchResults<Integer> results = query().from(employee)
                .limit(2).offset(10).orderBy(employee.id.asc())
                .listResults(employee.id);
        assertEquals(10, results.getTotal());
    }

    @Test
    public void ListResults_FactoryExpression() {
        SearchResults<Employee> results = query().from(employee)
                .limit(10).offset(1).orderBy(employee.id.asc())
                .listResults(employee);
        assertEquals(10, results.getTotal());
    }

    @Test
    @ExcludeIn({DERBY, HSQLDB})
    public void Literals() {
        assertEquals(1, singleResult(ConstantImpl.create(1)).intValue());
        assertEquals(2l, singleResult(ConstantImpl.create(2l)).longValue());
        assertEquals(3.0, singleResult(ConstantImpl.create(3.0)).doubleValue(), 0.001);
        assertEquals(4.0f, singleResult(ConstantImpl.create(4.0f)).floatValue(), 0.001);
        assertEquals(true, singleResult(ConstantImpl.create(true)));
        assertEquals(false, singleResult(ConstantImpl.create(false)));
        assertEquals("abc", singleResult(ConstantImpl.create("abc")));
    }

    private double log(double x, int y) {
        return Math.log(x) / Math.log(y);
    }

    @Test
    @ExcludeIn({SQLITE, SQLSERVER, DERBY})
    public void LPad() {
        assertEquals("  ab", singleResult(StringExpressions.lpad(ConstantImpl.create("ab"), 4)));
        assertEquals("!!ab", singleResult(StringExpressions.lpad(ConstantImpl.create("ab"), 4, '!')));
    }


    @Test
    public void Map() {
        Map<Integer, String> idToName = query().from(employee).map(employee.id.as("id"), employee.firstname);
        for (Map.Entry<Integer, String> entry : idToName.entrySet()) {
            assertNotNull(entry.getKey());
            assertNotNull(entry.getValue());
        }
    }

    @Test
    @SuppressWarnings("serial")
    public void MappingProjection() {
        List<Pair<String, String>> pairs = query().from(employee)
                .list(new MappingProjection<Pair<String,String>>(Pair.class,
                      employee.firstname, employee.lastname) {
            @Override
            protected Pair<String, String> map(Tuple row) {
                return Pair.of(row.get(employee.firstname), row.get(employee.lastname));
            }
        });

        for (Pair<String, String> pair : pairs) {
            assertNotNull(pair.getFirst());
            assertNotNull(pair.getSecond());
        }
    }

    @Test
<<<<<<< HEAD
    @ExcludeIn({FIREBIRD}) // FIXME
=======
>>>>>>> 907d97fb
    public void Math() {
        Expression<Double> expr = Expressions.numberTemplate(Double.class, "0.50");

        assertEquals(Math.acos(0.5), singleResult(MathExpressions.acos(expr)), 0.001);
        assertEquals(Math.asin(0.5), singleResult(MathExpressions.asin(expr)), 0.001);
        assertEquals(Math.atan(0.5), singleResult(MathExpressions.atan(expr)), 0.001);
        assertEquals(Math.cos(0.5),  singleResult(MathExpressions.cos(expr)), 0.001);
        assertEquals(Math.cosh(0.5), singleResult(MathExpressions.cosh(expr)), 0.001);
        assertEquals(cot(0.5),       singleResult(MathExpressions.cot(expr)), 0.001);
        assertEquals(coth(0.5),      singleResult(MathExpressions.coth(expr)), 0.001);
        assertEquals(degrees(0.5),   singleResult(MathExpressions.degrees(expr)), 0.001);
        assertEquals(Math.exp(0.5),  singleResult(MathExpressions.exp(expr)), 0.001);
        assertEquals(Math.log(0.5),  singleResult(MathExpressions.ln(expr)), 0.001);
        assertEquals(log(0.5, 10),   singleResult(MathExpressions.log(expr, 10)), 0.001);
        assertEquals(0.25,           singleResult(MathExpressions.power(expr, 2)), 0.001);
        assertEquals(radians(0.5),   singleResult(MathExpressions.radians(expr)), 0.001);
        assertEquals(Integer.valueOf(1),
                singleResult(MathExpressions.sign(expr)));
        assertEquals(Math.sin(0.5),  singleResult(MathExpressions.sin(expr)), 0.001);
        assertEquals(Math.sinh(0.5), singleResult(MathExpressions.sinh(expr)), 0.001);
        assertEquals(Math.tan(0.5),  singleResult(MathExpressions.tan(expr)), 0.001);
        assertEquals(Math.tanh(0.5), singleResult(MathExpressions.tanh(expr)), 0.001);
    }

    @Test
    public void Nested_Tuple_Projection() {
        Concatenation concat = new Concatenation(employee.firstname, employee.lastname);
        List<Tuple> tuples = query().from(employee)
                .list(new QTuple(employee.firstname, employee.lastname, concat));
        assertFalse(tuples.isEmpty());
        for (Tuple tuple : tuples) {
            String firstName = tuple.get(employee.firstname);
            String lastName = tuple.get(employee.lastname);
            assertEquals(firstName + lastName, tuple.get(concat));
        }
    }


    @Test
    public void No_From() {
        assertNotNull(query().singleResult(DateExpression.currentDate()));
    }

    @Test
    public void NotExists() {
        assertTrue(query().from(employee).where(employee.firstname.eq("Barb")).notExists());
    }

    @Test
    public void Nullif() {
        query().from(employee).list(employee.firstname.nullif(employee.lastname));
    }

    @Test
    public void Nullif_Constant() {
        query().from(employee).list(employee.firstname.nullif("xxx"));
    }

    @Test
    public void Num_Cast() {
        query().from(employee).list(employee.id.castToNum(Long.class));
        query().from(employee).list(employee.id.castToNum(Float.class));
        query().from(employee).list(employee.id.castToNum(Double.class));
    }

    @Test
    public void Num_Cast2() {
        NumberExpression<Integer> num = Expressions.numberTemplate(Integer.class, "0");
        query().uniqueResult(num.castToNum(Byte.class));
        query().uniqueResult(num.castToNum(Short.class));
        query().uniqueResult(num.castToNum(Integer.class));
        query().uniqueResult(num.castToNum(Long.class));
        query().uniqueResult(num.castToNum(Float.class));
        query().uniqueResult(num.castToNum(Double.class));
    }

    @Test
    public void Offset_Only() {
        query().from(employee)
            .orderBy(employee.firstname.asc())
            .offset(3).list(employee.id);
    }

    @Test
    public void Operation_in_Constant_list() {
        query().from(survey).where(survey.name.charAt(0).in(Arrays.asList('a'))).count();
        query().from(survey).where(survey.name.charAt(0).in(Arrays.asList('a','b'))).count();
        query().from(survey).where(survey.name.charAt(0).in(Arrays.asList('a','b','c'))).count();
    }

    @Test
    @ExcludeIn(CUBRID)
    public void Order_NullsFirst() {
        query().from(survey)
            .orderBy(survey.name.asc().nullsFirst())
            .list(survey.name);
    }

    @Test
    @ExcludeIn(CUBRID)
    public void Order_NullsLast() {
        query().from(survey)
            .orderBy(survey.name.asc().nullsLast())
            .list(survey.name);
    }

    @Test
    public void Params() {
        Param<String> name = new Param<String>(String.class,"name");
        assertEquals("Mike",query()
                .from(employee).where(employee.firstname.eq(name))
                .set(name, "Mike")
                .uniqueResult(employee.firstname));
    }

    @Test
    public void Params_anon() {
        Param<String> name = new Param<String>(String.class);
        assertEquals("Mike",query()
                .from(employee).where(employee.firstname.eq(name))
                .set(name, "Mike")
                .uniqueResult(employee.firstname));
    }

    @Test(expected=ParamNotSetException.class)
    public void Params_not_set() {
        Param<String> name = new Param<String>(String.class,"name");
        assertEquals("Mike",query()
                .from(employee).where(employee.firstname.eq(name))
                .uniqueResult(employee.firstname));
    }

    @Test
    @ExcludeIn({DERBY, FIREBIRD, HSQLDB, ORACLE, SQLSERVER})
    @SkipForQuoted
    public void Path_Alias() {
        expectedQuery = "select e.LASTNAME, sum(e.SALARY) as salarySum " +
        		"from EMPLOYEE e " +
        		"group by e.LASTNAME having salarySum > ?";

        NumberExpression<BigDecimal> salarySum = employee.salary.sum().as("salarySum");
        query().from(employee)
            .groupBy(employee.lastname)
            .having(salarySum.gt(10000))
            .list(employee.lastname, salarySum);
    }

    @Test
    public void Path_in_Constant_list() {
        query().from(survey).where(survey.name.in(Arrays.asList("a"))).count();
        query().from(survey).where(survey.name.in(Arrays.asList("a","b"))).count();
        query().from(survey).where(survey.name.in(Arrays.asList("a","b","c"))).count();
    }

    @Test
    public void Precedence() {
        StringPath fn = employee.firstname;
        StringPath ln = employee.lastname;
        Predicate where = fn.eq("Mike").and(ln.eq("Smith")).or(fn.eq("Joe").and(ln.eq("Divis")));
        assertEquals(2l, query().from(employee).where(where).count());
    }

    @Test
    public void Precedence2() {
        StringPath fn = employee.firstname;
        StringPath ln = employee.lastname;
        Predicate where = fn.eq("Mike").and(ln.eq("Smith").or(fn.eq("Joe")).and(ln.eq("Divis")));
        assertEquals(0l, query().from(employee).where(where).count());
    }

    @Test
    public void Projection() throws IOException{
        CloseableIterator<Tuple> results = query().from(survey).iterate(survey.all());
        assertTrue(results.hasNext());
        while (results.hasNext()) {
            assertEquals(3, results.next().size());
        }
        results.close();
    }

    @Test
    public void Projection_and_TwoColumns() {
        // projection and two columns
        for (Tuple row : query().from(survey)
                .list(new QIdName(survey.id, survey.name), survey.id, survey.name)) {
            assertEquals(3, row.size());
            assertEquals(IdName.class, row.get(0, Object.class).getClass());
            assertEquals(Integer.class, row.get(1, Object.class).getClass());
            assertEquals(String.class, row.get(2, Object.class).getClass());
        }
    }

    @Test
    public void Projection2() throws IOException{
        // TODO : add assertions
        CloseableIterator<Tuple> results = query().from(survey).iterate(survey.id, survey.name);
        assertTrue(results.hasNext());
        while (results.hasNext()) {
            assertEquals(2, results.next().size());
        }
        results.close();
    }

    @Test
    public void Projection3() throws IOException{
        CloseableIterator<String> names = query().from(survey).iterate(survey.name);
        assertTrue(names.hasNext());
        while (names.hasNext()) {
            System.out.println(names.next());
        }
        names.close();
    }

    @Test
    public void QBeanUsage() {
        PathBuilder<Object[]> sq = new PathBuilder<Object[]>(Object[].class, "sq");
        List<Survey> surveys =
            query().from(
                sq().from(survey).list(survey.all()).as("sq"))
            .list(new QBean<Survey>(Survey.class, Collections.singletonMap("name", sq.get(survey.name))));
        assertFalse(surveys.isEmpty());

    }

    @Test
    public void Query_with_Constant() throws Exception {
        for (Tuple row : query().from(survey)
                .where(survey.id.eq(1))
                .list(survey.id, survey.name)) {
            System.out.println(row.get(survey.id) + ", " + row.get(survey.name));
        }
    }

    @Test
    public void Query1() throws Exception {
        for (String s : query().from(survey).list(survey.name)) {
            System.out.println(s);
        }
    }

    @Test
    public void Query2() throws Exception {
        for (Tuple row : query().from(survey).list(survey.id, survey.name)) {
            System.out.println(row.get(survey.id) + ", " + row.get(survey.name));
        }
    }

    private double radians(double x) {
        return x * Math.PI / 180.0;
    }

    @Test
    public void Random() {
        query().uniqueResult(MathExpressions.random());
    }

    @Test
    @ExcludeIn({FIREBIRD, ORACLE, POSTGRES, SQLITE, TERADATA})
    public void Random2() {
        query().uniqueResult(MathExpressions.random(10));
    }

    @Test
    public void RelationalPath_Projection() {
        List<Tuple> results = query().from(employee, employee2).where(employee.id.eq(employee2.id))
                .list(employee, employee2);
        assertFalse(results.isEmpty());
        for (Tuple row : results) {
            Employee e1 = row.get(employee);
            Employee e2 = row.get(employee2);
            assertEquals(e1.getId(), e2.getId());
        }
    }

    @Test
    public void RelationalPath_Eq() {
        query().from(employee, employee2)
                .where(employee.eq(employee2))
                .list(employee.id, employee2.id);
    }

    @Test
    public void RelationalPath_Ne() {
        query().from(employee, employee2)
                .where(employee.ne(employee2))
                .list(employee.id, employee2.id);
    }

    @Test
    public void RelationalPath_Eq2() {
        query().from(survey, survey2)
                .where(survey.eq(survey2))
                .list(survey.id, survey2.id);
    }

    @Test
    public void RelationalPath_Ne2() {
        query().from(survey, survey2)
                .where(survey.ne(survey2))
                .list(survey.id, survey2.id);
    }

    @Test
    @ExcludeIn(SQLITE)
    public void Right_Join() throws SQLException {
        query().from(employee).rightJoin(employee2)
            .on(employee.superiorIdKey.on(employee2))
            .list(employee.id, employee2.id);
    }

    @Test
    @ExcludeIn({DERBY, SQLSERVER})
    public void Round() {
        Expression<Double> expr = Expressions.numberTemplate(Double.class, "1.32");

        assertEquals(Double.valueOf(1.0), singleResult(MathExpressions.round(expr)));
        assertEquals(Double.valueOf(1.3), singleResult(MathExpressions.round(expr, 1)));
    }

    @Test
    @ExcludeIn({SQLITE, SQLSERVER, DERBY})
    public void Rpad() {
        assertEquals("ab  ", singleResult(StringExpressions.rpad(ConstantImpl.create("ab"), 4)));
        assertEquals("ab!!", singleResult(StringExpressions.rpad(ConstantImpl.create("ab"), 4,'!')));
    }

    @Test
    @Ignore
    @ExcludeIn({ORACLE, DERBY, SQLSERVER})
    public void Select_BooleanExpr() throws SQLException {
        // TODO : FIXME
        System.out.println(query().from(survey).list(survey.id.eq(0)));
    }

    @Test
    @Ignore
    @ExcludeIn({ORACLE, DERBY, SQLSERVER})
    public void Select_BooleanExpr2() throws SQLException {
        // TODO : FIXME
        System.out.println(query().from(survey).list(survey.id.gt(0)));
    }

    @Test
    public void Select_Concat() throws SQLException {
        System.out.println(query().from(survey).list(survey.name.append("Hello World")));
    }

    @Test
    @ExcludeIn({SQLITE, SQLSERVER, CUBRID, TERADATA})
    public void Select_For_Update() {
        query().from(survey).forUpdate().list(survey.id);
    }

    @Test
    @ExcludeIn({SQLITE, SQLSERVER, CUBRID, TERADATA})
    public void Select_For_Update_UniqueResult() {
        query().from(survey).forUpdate().uniqueResult(survey.id);
    }

    @Test
    @SkipForQuoted
    public void Serialization() {
        TestQuery query = query();
        query.from(survey);
        assertEquals("from SURVEY s", query.toString());
        query.from(survey2);
        assertEquals("from SURVEY s, SURVEY s2", query.toString());
    }

    @Test
    public void Serialization2() throws Exception {
        List<Tuple> rows = query().from(survey).list(survey.id, survey.name);
        serialize(rows);
    }

    private void serialize(Object obj) throws IOException, ClassNotFoundException{
        ByteArrayOutputStream bytesOut = new ByteArrayOutputStream();
        ObjectOutputStream out = new ObjectOutputStream(bytesOut);
        out.writeObject(obj);
        out.close();
        bytesOut.close();

        ByteArrayInputStream bytesIn = new ByteArrayInputStream(bytesOut.toByteArray());
        ObjectInputStream in = new ObjectInputStream(bytesIn);
        List<Tuple> rows = (List<Tuple>) in.readObject();
        for (Tuple row : rows) {
            row.hashCode();
        }
    }

    @Test
    public void Single() {
        assertNotNull(query().from(survey).singleResult(survey.name));
    }

    @Test
    public void Single_Array() {
        assertNotNull(query().from(survey).singleResult(new Expression<?>[]{survey.name}));
    }

    @Test
    public void Single_Column() {
        // single column
        for (String s : query().from(survey).list(survey.name)) {
            assertNotNull(s);
        }
    }

    @Test
    public void Single_Column_via_Object_type() {
        for (Object s : query().from(survey)
                .list(new PathImpl<Object>(Object.class, survey.name.getMetadata()))) {
            assertEquals(String.class, s.getClass());
        }
    }

    @Test
    public void SpecialChars() {
        query().from(survey).where(survey.name.in("\n", "\r", "\\", "\'", "\"")).exists();
    }

    @Test
    public void StandardTest() {
        standardTest.runBooleanTests(employee.firstname.isNull(), employee2.lastname.isNotNull());
        // datetime
        standardTest.runDateTests(employee.datefield, employee2.datefield, date);

        // numeric
        standardTest.runNumericCasts(employee.id, employee2.id, 1);
        standardTest.runNumericTests(employee.id, employee2.id, 1);
        // BigDecimal
        standardTest.runNumericTests(employee.salary, employee2.salary, new BigDecimal("30000.00"));

        standardTest.runStringTests(employee.firstname, employee2.firstname, "Jennifer");
        Target target = Connections.getTarget();
        if (target != SQLITE && target != SQLSERVER) {
            // jTDS driver does not support TIME SQL data type
            standardTest.runTimeTests(employee.timefield, employee2.timefield, time);
        }

        standardTest.report();
    }

    @Test
    @ExcludeIn(SQLITE)
    public void String() {
        StringExpression str = Expressions.stringTemplate("'  abcd  '");

        assertEquals("abcd  ",           singleResult(StringExpressions.ltrim(str)));
        assertEquals(Integer.valueOf(3), singleResult(str.locate("a")));
        assertEquals(Integer.valueOf(0), singleResult(str.locate("a", 4)));
        assertEquals(Integer.valueOf(4), singleResult(str.locate("b", 2)));
        assertEquals("  abcd",           singleResult(StringExpressions.rtrim(str)));
    }

    @Test
    @ExcludeIn({POSTGRES, SQLITE})
    public void String_IndexOf() {
        StringExpression str = Expressions.stringTemplate("'  abcd  '");

        assertEquals(Integer.valueOf(2),  singleResult(str.indexOf("a")));
        assertEquals(Integer.valueOf(-1), singleResult(str.indexOf("a", 4)));
        assertEquals(Integer.valueOf(3),  singleResult(str.indexOf("b", 2)));
    }

    @Test
    public void StringFunctions2() throws SQLException {
        for (BooleanExpression where : Arrays.<BooleanExpression> asList(
                employee.firstname.startsWith("a"),
                employee.firstname.startsWithIgnoreCase("a"),
                employee.firstname.endsWith("a"),
                employee.firstname.endsWithIgnoreCase("a"))) {
            query().from(employee).where(where).list(employee.firstname);
        }
    }

    @Test
    @ExcludeIn(SQLITE)
    public void String_Left() {
        assertEquals("John", query().from(employee).where(employee.lastname.eq("Johnson"))
                                    .singleResult(SQLExpressions.left(employee.lastname, 4)));
    }

    @Test
    @ExcludeIn({DERBY, SQLITE})
    public void String_Right() {
        assertEquals("son", query().from(employee).where(employee.lastname.eq("Johnson"))
                                   .singleResult(SQLExpressions.right(employee.lastname, 3)));
    }

    @Test
    @ExcludeIn({DERBY, SQLITE})
    public void String_Left_Right() {
        assertEquals("hn", query().from(employee).where(employee.lastname.eq("Johnson"))
                                  .singleResult(SQLExpressions.right(SQLExpressions.left(employee.lastname, 4), 2)));
    }

    @Test
    @ExcludeIn({DERBY, SQLITE})
    public void String_Right_Left() {
        assertEquals("ns", query().from(employee).where(employee.lastname.eq("Johnson"))
                                  .singleResult(SQLExpressions.left(SQLExpressions.right(employee.lastname, 4), 2)));
    }

    @Test
    @ExcludeIn({DERBY, FIREBIRD})
    public void Substring() {
        //SELECT * FROM account where SUBSTRING(name, -x, 1) = SUBSTRING(name, -y, 1)
        query().from(employee)
               .where(employee.firstname.substring(-3, 1).eq(employee.firstname.substring(-2, 1)))
               .list(employee.id);
    }

    @Test
    public void Syntax_For_Employee() throws SQLException {
        query().from(employee).groupBy(employee.superiorId)
            .orderBy(employee.superiorId.asc())
            .list(employee.salary.avg(),employee.id.max());

        query().from(employee).groupBy(employee.superiorId)
            .having(employee.id.max().gt(5))
            .orderBy(employee.superiorId.asc())
            .list(employee.salary.avg(), employee.id.max());

        query().from(employee).groupBy(employee.superiorId)
            .having(employee.superiorId.isNotNull())
            .orderBy(employee.superiorId.asc())
            .list(employee.salary.avg(),employee.id.max());
    }

    @Test
    public void TemplateExpression() {
        NumberExpression<Integer> one = NumberTemplate.create(Integer.class, "1");
        query().from(survey).list(one.as("col1"));
    }

    @Test
    public void Transform_GroupBy() {
        QEmployee employee = new QEmployee("employee");
        QEmployee employee2 = new QEmployee("employee2");
        Map<Integer, Map<Integer, Employee>> results = query().from(employee, employee2)
            .transform(GroupBy.groupBy(employee.id).as(GroupBy.map(employee2.id, employee2)));

        int count = (int) query().from(employee).count();
        assertEquals(count, results.size());
        for (Map.Entry<Integer, Map<Integer, Employee>> entry : results.entrySet()) {
            Map<Integer, Employee> employees = entry.getValue();
            assertEquals(count, employees.size());
        }

    }

    @Test
    public void Tuple_Projection() {
        List<Tuple> tuples = query().from(employee)
                .list(new QTuple(employee.firstname, employee.lastname));
        assertFalse(tuples.isEmpty());
        for (Tuple tuple : tuples) {
            assertNotNull(tuple.get(employee.firstname));
            assertNotNull(tuple.get(employee.lastname));
        }
    }

    @Test
    @ExcludeIn(DERBY)
    public void Tuple2() {
        query().from(employee)
            .list(Expressions.as(ConstantImpl.create("1"),"code"),
                  employee.id);
    }

    @Test
    public void TwoColumns() {
        // two columns
        for (Tuple row : query().from(survey).list(survey.id, survey.name)) {
            assertEquals(2, row.size());
            assertEquals(Integer.class, row.get(0, Object.class).getClass());
            assertEquals(String.class, row.get(1, Object.class).getClass());
        }
    }

    @Test
    public void TwoColumns_and_Projection() {
        // two columns and projection
        for (Tuple row : query().from(survey)
                .list(survey.id, survey.name, new QIdName(survey.id, survey.name))) {
            assertEquals(3, row.size());
            assertEquals(Integer.class, row.get(0, Object.class).getClass());
            assertEquals(String.class, row.get(1, Object.class).getClass());
            assertEquals(IdName.class, row.get(2, Object.class).getClass());
        }
    }

    @Test
    public void Unique_Constructor_Projection() {
        IdName idAndName = query().from(survey).limit(1).uniqueResult(new QIdName(survey.id, survey.name));
        assertNotNull(idAndName);
        assertNotNull(idAndName.getId());
        assertNotNull(idAndName.getName());
    }

    @Test
    public void Unique_Single() {
        String s = query().from(survey).limit(1).uniqueResult(survey.name);
        assertNotNull(s);
    }

    @Test
    public void Unique_Wildcard() {
        // unique wildcard
        Tuple row = query().from(survey).limit(1).uniqueResult(survey.all());
        assertNotNull(row);
        assertEquals(3, row.size());
        assertNotNull(row.get(0, Object.class));
        assertNotNull(row.get(0, Object.class) +" is not null", row.get(1, Object.class));
    }

    @Test(expected=NonUniqueResultException.class)
    public void UniqueResultContract() {
        query().from(employee).uniqueResult(employee.all());
    }

    @Test
    public void Various() throws SQLException {
        for (String s : query().from(survey).list(survey.name.lower())) {
            assertEquals(s, s.toLowerCase());
        }

        for (String s : query().from(survey).list(survey.name.append("abc"))) {
            assertTrue(s.endsWith("abc"));
        }

        System.out.println(query().from(survey).list(survey.id.sqrt()));
    }

    @Test
    public void Where_Exists() throws SQLException {
        NumberSubQuery<Integer> sq1 = sq().from(employee).unique(employee.id.max());
        query().from(employee).where(sq1.exists()).count();
    }

    @Test
    public void Where_Exists_Not() throws SQLException {
        NumberSubQuery<Integer> sq1 = sq().from(employee).unique(employee.id.max());
        query().from(employee).where(sq1.exists().not()).count();
    }

    @Test
    @IncludeIn({HSQLDB, ORACLE, POSTGRES})
    public void With() {
        query().with(employee2, sq().from(employee)
                  .where(employee.firstname.eq("Tom"))
                  .list(Wildcard.all))
               .from(employee, employee2)
               .list(employee.id, employee2.id);
    }

    @Test
    @IncludeIn({HSQLDB, ORACLE, POSTGRES})
    public void With2() {
        QEmployee employee3 = new QEmployee("e3");
        query().with(employee2, sq().from(employee)
                  .where(employee.firstname.eq("Tom"))
                  .list(Wildcard.all))
               .with(employee2, sq().from(employee)
                  .where(employee.firstname.eq("Tom"))
                  .list(Wildcard.all))
               .from(employee, employee2, employee3)
               .list(employee.id, employee2.id, employee3.id);
    }

    @Test
    @IncludeIn({HSQLDB, ORACLE, POSTGRES})
    public void With3() {
        query().with(employee2, employee2.all()).as(
                sq().from(employee)
                  .where(employee.firstname.eq("Tom"))
                  .list(Wildcard.all))
               .from(employee, employee2)
               .list(employee.id, employee2.id);
    }

    @Test
    @IncludeIn({ORACLE, POSTGRES})
    public void With_Recursive() {
        query().withRecursive(employee2, sq().from(employee)
                  .where(employee.firstname.eq("Tom"))
                  .list(Wildcard.all))
               .from(employee, employee2)
               .list(employee.id, employee2.id);
    }


    @Test
    @IncludeIn({ORACLE, POSTGRES})
    public void With_Recursive2() {
        query().withRecursive(employee2, employee2.all()).as(
                sq().from(employee)
                  .where(employee.firstname.eq("Tom"))
                  .list(Wildcard.all))
               .from(employee, employee2)
               .list(employee.id, employee2.id);
    }

    @Test
    public void Wildcard() {
        // wildcard
        for (Tuple row : query().from(survey).list(survey.all())) {
            assertNotNull(row);
            assertEquals(3, row.size());
            assertNotNull(row.get(0, Object.class));
            assertNotNull(row.get(0, Object.class) + " is not null", row.get(1, Object.class));
        }
    }

    @Test
    @SkipForQuoted
    public void Wildcard_All() {
        expectedQuery = "select * from EMPLOYEE e";
        query().from(employee).list(Wildcard.all);
    }

    @Test
    public void Wildcard_All2() {
        query().from(new RelationalPathBase(Object.class, "employee", "public", "EMPLOYEE"))
               .list(Wildcard.all);
    }

    @Test
    public void Wildcard_and_QTuple() {
        // wildcard and QTuple
        for (Tuple tuple : query().from(survey).list(new QTuple(survey.all()))) {
            assertNotNull(tuple.get(survey.id));
            assertNotNull(tuple.get(survey.name));
        }
    }

    @Test
    @IncludeIn(ORACLE)
    public void WithinGroup() {
        List<WithinGroup<?>> exprs = new ArrayList<WithinGroup<?>>();
        NumberPath<Integer> path = survey.id;

        // two args
        add(exprs, SQLExpressions.cumeDist(2, 3));
        add(exprs, SQLExpressions.denseRank(4, 5));
        add(exprs, SQLExpressions.listagg(path, ","));
        add(exprs, SQLExpressions.percentRank(6, 7));
        add(exprs, SQLExpressions.rank(8, 9));

        for (WithinGroup<?> wg : exprs) {
            query().from(survey).list(wg.withinGroup().orderBy(survey.id, survey.id));
        }

        // one arg
        exprs.clear();
        add(exprs, SQLExpressions.percentileCont(0.1));
        add(exprs, SQLExpressions.percentileDisc(0.9));

        for (WithinGroup<?> wg : exprs) {
            query().from(survey).list(wg.withinGroup().orderBy(survey.id));
        }
    }

    @Test
    @ExcludeIn({DERBY, H2})
    public void YearWeek() {
        TestQuery query = query().from(employee).orderBy(employee.id.asc());
        assertEquals(Integer.valueOf(200006), query.singleResult(employee.datefield.yearWeek()));
    }

}<|MERGE_RESOLUTION|>--- conflicted
+++ resolved
@@ -818,10 +818,6 @@
     }
 
     @Test
-<<<<<<< HEAD
-    @ExcludeIn({FIREBIRD}) // FIXME
-=======
->>>>>>> 907d97fb
     public void Math() {
         Expression<Double> expr = Expressions.numberTemplate(Double.class, "0.50");
 
