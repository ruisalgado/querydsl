--- conflicted
+++ resolved
@@ -1,95 +1,91 @@
-<?xml version="1.0" encoding="UTF-8"?>
-<project xsi:schemaLocation="http://maven.apache.org/POM/4.0.0 http://maven.apache.org/maven-v4_0_0.xsd" xmlns="http://maven.apache.org/POM/4.0.0" xmlns:xsi="http://www.w3.org/2001/XMLSchema-instance">
-  <modelVersion>4.0.0</modelVersion>
-
-  <parent>
-    <groupId>com.mysema.querydsl</groupId>
-    <artifactId>querydsl-root</artifactId>
-<<<<<<< HEAD
-    <version>3.3.3.BUILD-SNAPSHOT</version>
-=======
-    <version>3.3.4.BUILD-SNAPSHOT</version>
->>>>>>> 2c23b2ef
-    <relativePath>../querydsl-root/pom.xml</relativePath>
-  </parent>
-
-  <groupId>com.mysema.querydsl</groupId>
-  <artifactId>querydsl-collections</artifactId>
-  <name>Querydsl - Collections support</name>
-  <description>Collections support for Querydsl</description>
-  <packaging>jar</packaging>
-
-  <dependencies>
-    <dependency>
-      <groupId>com.mysema.querydsl</groupId>
-      <artifactId>querydsl-codegen</artifactId>
-      <version>${project.version}</version>
-    </dependency>
-    <dependency>
-      <groupId>com.mysema.querydsl</groupId>
-      <artifactId>querydsl-apt</artifactId>
-      <version>${project.version}</version>
-    </dependency>
-
-    <dependency>
-      <groupId>org.slf4j</groupId>
-      <artifactId>slf4j-api</artifactId>
-    </dependency>
-    <dependency>
-      <groupId>org.slf4j</groupId>
-      <artifactId>slf4j-log4j12</artifactId>
-    </dependency>    
-    
-    <dependency>
-      <groupId>org.hamcrest</groupId>
-      <artifactId>hamcrest-core</artifactId>
-      <version>1.3</version>
-      <optional>true</optional>
-    </dependency>    
-    
-    <!-- test -->
-
-    <dependency>
-      <groupId>com.mysema.querydsl</groupId>
-      <artifactId>querydsl-core</artifactId>
-      <version>${project.version}</version>
-      <scope>test</scope>
-      <type>test-jar</type>
-    </dependency>
-    
-    <dependency>
-      <groupId>joda-time</groupId>
-      <artifactId>joda-time</artifactId>
-      <version>1.6</version>
-      <scope>test</scope>
-    </dependency>    
-
-  </dependencies>
-
-  <build>
-    <plugins>      
-      <plugin>
-        <groupId>com.springsource.bundlor</groupId>
-        <artifactId>com.springsource.bundlor.maven</artifactId>
-      </plugin>    
-      <plugin>
-        <groupId>com.mysema.maven</groupId>
-        <artifactId>apt-maven-plugin</artifactId>
-        <executions>
-          <execution>
-            <goals>
-              <goal>test-process</goal>
-              <goal>add-test-sources</goal>              
-            </goals>            
-            <configuration>
-              <outputDirectory>target/generated-test-sources/java</outputDirectory>
-              <processor>com.mysema.query.apt.QuerydslAnnotationProcessor</processor>
-              <showWarnings>true</showWarnings>
-            </configuration>        
-          </execution>
-        </executions>
-      </plugin>   
-    </plugins>
-  </build>
-
-</project>
+<?xml version="1.0" encoding="UTF-8"?>
+<project xsi:schemaLocation="http://maven.apache.org/POM/4.0.0 http://maven.apache.org/maven-v4_0_0.xsd" xmlns="http://maven.apache.org/POM/4.0.0" xmlns:xsi="http://www.w3.org/2001/XMLSchema-instance">
+  <modelVersion>4.0.0</modelVersion>
+
+  <parent>
+    <groupId>com.mysema.querydsl</groupId>
+    <artifactId>querydsl-root</artifactId>
+    <version>3.3.4.BUILD-SNAPSHOT</version>
+    <relativePath>../querydsl-root/pom.xml</relativePath>
+  </parent>
+
+  <groupId>com.mysema.querydsl</groupId>
+  <artifactId>querydsl-collections</artifactId>
+  <name>Querydsl - Collections support</name>
+  <description>Collections support for Querydsl</description>
+  <packaging>jar</packaging>
+
+  <dependencies>
+    <dependency>
+      <groupId>com.mysema.querydsl</groupId>
+      <artifactId>querydsl-codegen</artifactId>
+      <version>${project.version}</version>
+    </dependency>
+    <dependency>
+      <groupId>com.mysema.querydsl</groupId>
+      <artifactId>querydsl-apt</artifactId>
+      <version>${project.version}</version>
+    </dependency>
+
+    <dependency>
+      <groupId>org.slf4j</groupId>
+      <artifactId>slf4j-api</artifactId>
+    </dependency>
+    <dependency>
+      <groupId>org.slf4j</groupId>
+      <artifactId>slf4j-log4j12</artifactId>
+    </dependency>    
+    
+    <dependency>
+      <groupId>org.hamcrest</groupId>
+      <artifactId>hamcrest-core</artifactId>
+      <version>1.3</version>
+      <optional>true</optional>
+    </dependency>    
+    
+    <!-- test -->
+
+    <dependency>
+      <groupId>com.mysema.querydsl</groupId>
+      <artifactId>querydsl-core</artifactId>
+      <version>${project.version}</version>
+      <scope>test</scope>
+      <type>test-jar</type>
+    </dependency>
+    
+    <dependency>
+      <groupId>joda-time</groupId>
+      <artifactId>joda-time</artifactId>
+      <version>1.6</version>
+      <scope>test</scope>
+    </dependency>    
+
+  </dependencies>
+
+  <build>
+    <plugins>      
+      <plugin>
+        <groupId>com.springsource.bundlor</groupId>
+        <artifactId>com.springsource.bundlor.maven</artifactId>
+      </plugin>    
+      <plugin>
+        <groupId>com.mysema.maven</groupId>
+        <artifactId>apt-maven-plugin</artifactId>
+        <executions>
+          <execution>
+            <goals>
+              <goal>test-process</goal>
+              <goal>add-test-sources</goal>              
+            </goals>            
+            <configuration>
+              <outputDirectory>target/generated-test-sources/java</outputDirectory>
+              <processor>com.mysema.query.apt.QuerydslAnnotationProcessor</processor>
+              <showWarnings>true</showWarnings>
+            </configuration>        
+          </execution>
+        </executions>
+      </plugin>   
+    </plugins>
+  </build>
+
+</project>