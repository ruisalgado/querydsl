<?xml version="1.0" encoding="UTF-8"?>
<project xsi:schemaLocation="http://maven.apache.org/POM/4.0.0 http://maven.apache.org/maven-v4_0_0.xsd" xmlns="http://maven.apache.org/POM/4.0.0" xmlns:xsi="http://www.w3.org/2001/XMLSchema-instance">
  <modelVersion>4.0.0</modelVersion>

  <parent>
    <groupId>com.mysema.querydsl</groupId>
    <artifactId>querydsl-root</artifactId>
<<<<<<< HEAD
    <version>3.3.3.BUILD-SNAPSHOT</version>
=======
    <version>3.3.4.BUILD-SNAPSHOT</version>
>>>>>>> 2c23b2ef
    <relativePath>../querydsl-root/pom.xml</relativePath> 
  </parent>

  <groupId>com.mysema.querydsl</groupId>
  <artifactId>querydsl-maven-plugin</artifactId>
  <name>Querydsl - Maven plugin</name>
  <description>Querydsl Maven plugin</description>
  <packaging>maven-plugin</packaging>
  
  <properties>
    <mvn.version>2.2.1</mvn.version>
    <jdo.version>2.3-eb</jdo.version>
  </properties>  

  <dependencies>
    <dependency>
      <groupId>org.apache.maven</groupId>
      <artifactId>maven-plugin-api</artifactId>
      <version>${mvn.version}</version>
    </dependency>
    <dependency>
      <groupId>org.apache.maven</groupId>
      <artifactId>maven-model</artifactId>
      <version>${mvn.version}</version>
    </dependency>
    <dependency>
      <groupId>org.apache.maven</groupId>
      <artifactId>maven-project</artifactId>
      <version>${mvn.version}</version>
    </dependency>
      
    <dependency>
      <groupId>org.sonatype.plexus</groupId>
      <artifactId>plexus-build-api</artifactId>
      <version>0.0.7</version>
    </dependency>
   <dependency>
      <groupId>org.codehaus.plexus</groupId>
      <artifactId>plexus-utils</artifactId>
      <version>1.5.8</version>
    </dependency>

    <dependency>
      <groupId>com.mysema.querydsl</groupId>
      <artifactId>querydsl-sql-codegen</artifactId>
      <version>${project.version}</version>
    </dependency>
    
    <dependency>
      <groupId>org.slf4j</groupId>
      <artifactId>slf4j-log4j12</artifactId>
      <version>1.6.1</version>
    </dependency>    
    
    <!-- annotations -->
    <dependency>
      <groupId>javax.jdo</groupId>
      <artifactId>jdo2-api</artifactId>
      <version>${jdo.version}</version>
    </dependency>    
    <dependency>
      <groupId>org.hibernate.javax.persistence</groupId>
      <artifactId>hibernate-jpa-2.0-api</artifactId>
      <version>1.0.0.Final</version>
    </dependency>    

    <!-- test -->
    
    <dependency>
      <groupId>com.h2database</groupId>
      <artifactId>h2</artifactId>
      <version>1.2.133</version>
      <scope>test</scope>
    </dependency>
    
    <dependency>
      <groupId>com.mysema.querydsl</groupId>
      <artifactId>querydsl-core</artifactId>
      <version>${project.version}</version>
      <scope>test</scope>
      <type>test-jar</type>
    </dependency>        
    
  </dependencies>

</project>
<|MERGE_RESOLUTION|>--- conflicted
+++ resolved
@@ -1,98 +1,94 @@
-<?xml version="1.0" encoding="UTF-8"?>
-<project xsi:schemaLocation="http://maven.apache.org/POM/4.0.0 http://maven.apache.org/maven-v4_0_0.xsd" xmlns="http://maven.apache.org/POM/4.0.0" xmlns:xsi="http://www.w3.org/2001/XMLSchema-instance">
-  <modelVersion>4.0.0</modelVersion>
-
-  <parent>
-    <groupId>com.mysema.querydsl</groupId>
-    <artifactId>querydsl-root</artifactId>
-<<<<<<< HEAD
-    <version>3.3.3.BUILD-SNAPSHOT</version>
-=======
-    <version>3.3.4.BUILD-SNAPSHOT</version>
->>>>>>> 2c23b2ef
-    <relativePath>../querydsl-root/pom.xml</relativePath> 
-  </parent>
-
-  <groupId>com.mysema.querydsl</groupId>
-  <artifactId>querydsl-maven-plugin</artifactId>
-  <name>Querydsl - Maven plugin</name>
-  <description>Querydsl Maven plugin</description>
-  <packaging>maven-plugin</packaging>
-  
-  <properties>
-    <mvn.version>2.2.1</mvn.version>
-    <jdo.version>2.3-eb</jdo.version>
-  </properties>  
-
-  <dependencies>
-    <dependency>
-      <groupId>org.apache.maven</groupId>
-      <artifactId>maven-plugin-api</artifactId>
-      <version>${mvn.version}</version>
-    </dependency>
-    <dependency>
-      <groupId>org.apache.maven</groupId>
-      <artifactId>maven-model</artifactId>
-      <version>${mvn.version}</version>
-    </dependency>
-    <dependency>
-      <groupId>org.apache.maven</groupId>
-      <artifactId>maven-project</artifactId>
-      <version>${mvn.version}</version>
-    </dependency>
-      
-    <dependency>
-      <groupId>org.sonatype.plexus</groupId>
-      <artifactId>plexus-build-api</artifactId>
-      <version>0.0.7</version>
-    </dependency>
-   <dependency>
-      <groupId>org.codehaus.plexus</groupId>
-      <artifactId>plexus-utils</artifactId>
-      <version>1.5.8</version>
-    </dependency>
-
-    <dependency>
-      <groupId>com.mysema.querydsl</groupId>
-      <artifactId>querydsl-sql-codegen</artifactId>
-      <version>${project.version}</version>
-    </dependency>
-    
-    <dependency>
-      <groupId>org.slf4j</groupId>
-      <artifactId>slf4j-log4j12</artifactId>
-      <version>1.6.1</version>
-    </dependency>    
-    
-    <!-- annotations -->
-    <dependency>
-      <groupId>javax.jdo</groupId>
-      <artifactId>jdo2-api</artifactId>
-      <version>${jdo.version}</version>
-    </dependency>    
-    <dependency>
-      <groupId>org.hibernate.javax.persistence</groupId>
-      <artifactId>hibernate-jpa-2.0-api</artifactId>
-      <version>1.0.0.Final</version>
-    </dependency>    
-
-    <!-- test -->
-    
-    <dependency>
-      <groupId>com.h2database</groupId>
-      <artifactId>h2</artifactId>
-      <version>1.2.133</version>
-      <scope>test</scope>
-    </dependency>
-    
-    <dependency>
-      <groupId>com.mysema.querydsl</groupId>
-      <artifactId>querydsl-core</artifactId>
-      <version>${project.version}</version>
-      <scope>test</scope>
-      <type>test-jar</type>
-    </dependency>        
-    
-  </dependencies>
-
-</project>
+<?xml version="1.0" encoding="UTF-8"?>
+<project xsi:schemaLocation="http://maven.apache.org/POM/4.0.0 http://maven.apache.org/maven-v4_0_0.xsd" xmlns="http://maven.apache.org/POM/4.0.0" xmlns:xsi="http://www.w3.org/2001/XMLSchema-instance">
+  <modelVersion>4.0.0</modelVersion>
+
+  <parent>
+    <groupId>com.mysema.querydsl</groupId>
+    <artifactId>querydsl-root</artifactId>
+    <version>3.3.4.BUILD-SNAPSHOT</version>
+    <relativePath>../querydsl-root/pom.xml</relativePath> 
+  </parent>
+
+  <groupId>com.mysema.querydsl</groupId>
+  <artifactId>querydsl-maven-plugin</artifactId>
+  <name>Querydsl - Maven plugin</name>
+  <description>Querydsl Maven plugin</description>
+  <packaging>maven-plugin</packaging>
+  
+  <properties>
+    <mvn.version>2.2.1</mvn.version>
+    <jdo.version>2.3-eb</jdo.version>
+  </properties>  
+
+  <dependencies>
+    <dependency>
+      <groupId>org.apache.maven</groupId>
+      <artifactId>maven-plugin-api</artifactId>
+      <version>${mvn.version}</version>
+    </dependency>
+    <dependency>
+      <groupId>org.apache.maven</groupId>
+      <artifactId>maven-model</artifactId>
+      <version>${mvn.version}</version>
+    </dependency>
+    <dependency>
+      <groupId>org.apache.maven</groupId>
+      <artifactId>maven-project</artifactId>
+      <version>${mvn.version}</version>
+    </dependency>
+      
+    <dependency>
+      <groupId>org.sonatype.plexus</groupId>
+      <artifactId>plexus-build-api</artifactId>
+      <version>0.0.7</version>
+    </dependency>
+   <dependency>
+      <groupId>org.codehaus.plexus</groupId>
+      <artifactId>plexus-utils</artifactId>
+      <version>1.5.8</version>
+    </dependency>
+
+    <dependency>
+      <groupId>com.mysema.querydsl</groupId>
+      <artifactId>querydsl-sql-codegen</artifactId>
+      <version>${project.version}</version>
+    </dependency>
+    
+    <dependency>
+      <groupId>org.slf4j</groupId>
+      <artifactId>slf4j-log4j12</artifactId>
+      <version>1.6.1</version>
+    </dependency>    
+    
+    <!-- annotations -->
+    <dependency>
+      <groupId>javax.jdo</groupId>
+      <artifactId>jdo2-api</artifactId>
+      <version>${jdo.version}</version>
+    </dependency>    
+    <dependency>
+      <groupId>org.hibernate.javax.persistence</groupId>
+      <artifactId>hibernate-jpa-2.0-api</artifactId>
+      <version>1.0.0.Final</version>
+    </dependency>    
+
+    <!-- test -->
+    
+    <dependency>
+      <groupId>com.h2database</groupId>
+      <artifactId>h2</artifactId>
+      <version>1.2.133</version>
+      <scope>test</scope>
+    </dependency>
+    
+    <dependency>
+      <groupId>com.mysema.querydsl</groupId>
+      <artifactId>querydsl-core</artifactId>
+      <version>${project.version}</version>
+      <scope>test</scope>
+      <type>test-jar</type>
+    </dependency>        
+    
+  </dependencies>
+
+</project>